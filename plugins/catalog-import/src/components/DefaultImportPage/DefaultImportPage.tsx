/*
 * Copyright 2021 The Backstage Authors
 *
 * Licensed under the Apache License, Version 2.0 (the "License");
 * you may not use this file except in compliance with the License.
 * You may obtain a copy of the License at
 *
 *     http://www.apache.org/licenses/LICENSE-2.0
 *
 * Unless required by applicable law or agreed to in writing, software
 * distributed under the License is distributed on an "AS IS" BASIS,
 * WITHOUT WARRANTIES OR CONDITIONS OF ANY KIND, either express or implied.
 * See the License for the specific language governing permissions and
 * limitations under the License.
 */

import {
  Content,
  ContentHeader,
  Header,
  Page,
  SupportButton,
} from '@backstage/core-components';
import { configApiRef, useApi } from '@backstage/core-plugin-api';
import { Grid, useMediaQuery, useTheme } from '@material-ui/core';
import React from 'react';
import { ImportInfoCard } from '../ImportInfoCard';
import { ImportStepper } from '../ImportStepper';

/**
 * The default catalog import page.
 *
 * @public
 */
export const DefaultImportPage = () => {
  const theme = useTheme();
  const configApi = useApi(configApiRef);
  const isMobile = useMediaQuery(theme.breakpoints.down('sm'));
  const appTitle = configApi.getOptional('app.title') || 'Backstage';

  const contentItems = [
    <Grid item xs={12} md={4} lg={6} xl={8}>
      <ImportInfoCard />
    </Grid>,

    <Grid item xs={12} md={8} lg={6} xl={4}>
      <ImportStepper />
    </Grid>,
  ];

  return (
    <Page themeId="home">
      <Header title="Register an existing component" />
      <Content>
        <ContentHeader title={`Start tracking your component in ${appTitle}`}>
          <SupportButton>
            Start tracking your component in {appTitle} by adding it to the
            software catalog.
          </SupportButton>
        </ContentHeader>

        <Grid container spacing={2}>
<<<<<<< HEAD
          <Grid item xs={12} md={8} lg={6} xl={4}>
            <ImportStepper />
          </Grid>

          <Grid item xs={12} md={4} lg={6} xl={8}>
            <ImportInfoCard />
          </Grid>
=======
          {isMobile ? contentItems : contentItems.reverse()}
>>>>>>> 4ec5001d
        </Grid>
      </Content>
    </Page>
  );
};<|MERGE_RESOLUTION|>--- conflicted
+++ resolved
@@ -60,17 +60,7 @@
         </ContentHeader>
 
         <Grid container spacing={2}>
-<<<<<<< HEAD
-          <Grid item xs={12} md={8} lg={6} xl={4}>
-            <ImportStepper />
-          </Grid>
-
-          <Grid item xs={12} md={4} lg={6} xl={8}>
-            <ImportInfoCard />
-          </Grid>
-=======
           {isMobile ? contentItems : contentItems.reverse()}
->>>>>>> 4ec5001d
         </Grid>
       </Content>
     </Page>
