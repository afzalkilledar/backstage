--- conflicted
+++ resolved
@@ -16,36 +16,6 @@
 import { Entity } from '@backstage/catalog-model';
 import { InfoCard, StructuredMetadataTable } from '@backstage/core';
 import React, { FC } from 'react';
-<<<<<<< HEAD
-import { Progress, InfoCard, StructuredMetadataTable } from '@backstage/core';
-import { Entity } from '@backstage/catalog-model';
-
-type ComponentMetadataCardProps = {
-  loading: boolean;
-  entity: Entity | undefined;
-};
-const ComponentMetadataCard: FC<ComponentMetadataCardProps> = ({
-  loading,
-  entity,
-}) => {
-  if (loading) {
-    return (
-      <InfoCard title="Metadata">
-        <Progress />
-      </InfoCard>
-    );
-  }
-  if (!entity) {
-    return null;
-  }
-  return (
-    <InfoCard title="Metadata">
-      <StructuredMetadataTable metadata={entity} />
-    </InfoCard>
-  );
-};
-export default ComponentMetadataCard;
-=======
 
 type Props = {
   entity: Entity;
@@ -55,5 +25,4 @@
   <InfoCard title="Metadata">
     <StructuredMetadataTable metadata={entity.metadata} />
   </InfoCard>
-);
->>>>>>> dd9f0d90
+);