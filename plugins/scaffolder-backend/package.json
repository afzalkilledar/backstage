{
  "name": "@backstage/plugin-scaffolder-backend",
  "description": "The Backstage backend plugin that helps you create new things",
  "version": "1.5.0",
  "main": "src/index.ts",
  "types": "src/index.ts",
  "license": "Apache-2.0",
  "private": false,
  "publishConfig": {
    "access": "public",
    "main": "dist/index.cjs.js",
    "types": "dist/index.d.ts",
    "alphaTypes": "dist/index.alpha.d.ts"
  },
  "backstage": {
    "role": "backend-plugin"
  },
  "homepage": "https://backstage.io",
  "repository": {
    "type": "git",
    "url": "https://github.com/backstage/backstage",
    "directory": "plugins/scaffolder-backend"
  },
  "keywords": [
    "backstage"
  ],
  "scripts": {
    "start": "backstage-cli package start",
    "build": "backstage-cli package build --experimental-type-build",
    "lint": "backstage-cli package lint",
    "test": "backstage-cli package test",
    "prepack": "backstage-cli package prepack",
    "postpack": "backstage-cli package postpack",
    "clean": "backstage-cli package clean",
    "build:assets": "node scripts/build-nunjucks.js"
  },
  "dependencies": {
    "@backstage/backend-common": "^0.15.0",
    "@backstage/catalog-client": "^1.0.4",
    "@backstage/catalog-model": "^1.1.0",
    "@backstage/config": "^1.0.1",
    "@backstage/errors": "^1.1.0",
    "@backstage/integration": "^1.3.0",
    "@backstage/plugin-catalog-backend": "^1.3.1",
    "@backstage/plugin-scaffolder-common": "^1.1.2",
<<<<<<< HEAD
    "@backstage/plugin-auth-node": "^0.2.4-next.0",
    "@backstage/backend-plugin-api": "^0.1.1-next.0",
    "@backstage/plugin-catalog-node": "^1.0.1-next.0",
=======
    "@backstage/backend-plugin-api": "^0.1.1",
    "@backstage/plugin-catalog-node": "^1.0.1",
>>>>>>> d391eb35
    "@backstage/types": "^1.0.0",
    "@gitbeaker/core": "^35.6.0",
    "@gitbeaker/node": "^35.1.0",
    "@octokit/webhooks": "^10.0.0",
    "@types/express": "^4.17.6",
    "azure-devops-node-api": "^11.0.1",
    "command-exists": "^1.2.9",
    "compression": "^1.7.4",
    "cors": "^2.8.5",
    "express": "^4.17.1",
    "express-promise-router": "^4.1.0",
    "fs-extra": "10.1.0",
    "git-url-parse": "^12.0.0",
    "globby": "^11.0.0",
    "isbinaryfile": "^5.0.0",
    "isomorphic-git": "^1.8.0",
    "jsonschema": "^1.2.6",
    "knex": "^2.0.0",
    "lodash": "^4.17.21",
    "luxon": "^3.0.0",
    "morgan": "^1.10.0",
    "node-fetch": "^2.6.7",
    "nunjucks": "^3.2.3",
    "octokit": "^2.0.0",
    "octokit-plugin-create-pull-request": "^3.10.0",
    "p-limit": "^3.1.0",
    "uuid": "^8.2.0",
    "winston": "^3.2.1",
    "yaml": "^2.0.0",
    "vm2": "^3.9.6",
    "zen-observable": "^0.8.15",
    "zod": "^3.11.6"
  },
  "devDependencies": {
    "@backstage/backend-test-utils": "^0.1.27",
    "@backstage/cli": "^0.18.1",
    "@types/command-exists": "^1.2.0",
    "@types/fs-extra": "^9.0.1",
    "@types/git-url-parse": "^9.0.0",
    "@types/mock-fs": "^4.13.0",
    "@types/nunjucks": "^3.1.4",
    "@types/supertest": "^2.0.8",
    "@types/zen-observable": "^0.8.0",
    "esbuild": "^0.14.1",
    "jest-when": "^3.1.0",
    "mock-fs": "^5.1.0",
    "msw": "^0.44.0",
    "supertest": "^6.1.3",
    "yaml": "^2.0.0"
  },
  "files": [
    "alpha",
    "dist",
    "migrations",
    "config.d.ts",
    "assets"
  ],
  "configSchema": "config.d.ts"
}<|MERGE_RESOLUTION|>--- conflicted
+++ resolved
@@ -43,14 +43,9 @@
     "@backstage/integration": "^1.3.0",
     "@backstage/plugin-catalog-backend": "^1.3.1",
     "@backstage/plugin-scaffolder-common": "^1.1.2",
-<<<<<<< HEAD
     "@backstage/plugin-auth-node": "^0.2.4-next.0",
-    "@backstage/backend-plugin-api": "^0.1.1-next.0",
-    "@backstage/plugin-catalog-node": "^1.0.1-next.0",
-=======
     "@backstage/backend-plugin-api": "^0.1.1",
     "@backstage/plugin-catalog-node": "^1.0.1",
->>>>>>> d391eb35
     "@backstage/types": "^1.0.0",
     "@gitbeaker/core": "^35.6.0",
     "@gitbeaker/node": "^35.1.0",
